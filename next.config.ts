--- conflicted
+++ resolved
@@ -1,25 +1,18 @@
 import type { NextConfig } from 'next'
 
 const nextConfig: NextConfig = {
-<<<<<<< HEAD
-=======
   /* config options here */
->>>>>>> 1ee59c1f
   eslint: {
     ignoreDuringBuilds: true,
   },
   typescript: {
     ignoreBuildErrors: true,
-<<<<<<< HEAD
-  }
-=======
   },
   experimental: {
     serverActions: {
       bodySizeLimit: '2mb',
     },
   },
->>>>>>> 1ee59c1f
 }
 
 export default nextConfig